{ "name": "spire.io.js"
<<<<<<< HEAD
, "version": "0.4.7"
=======
, "version": "0.4.8"
>>>>>>> f313a6c7
, "description": "A JS client for spire.io messaging API.  Runs in node and the browser."
, "keywords": ["messaging", "spire", "spire.io", "browser"]
, "homepage": "https://github.com/spire-io/spire.io.js"
, "repository":
  { "type": "git"
  , "url": "https://github.com/spire-io/spire.io.js"
  }
, "bugs":
  { "url": "https://github.com/spire-io/spire.io.js/issues"
  }
, "contributors":
  [ { "name": "Nicolas LaCasse"
    , "email": "nlacasse@spire.io"
    }
  , { "name": "Jason Campbell"
    , "email": "jason@spire.io"
    }
  , { "name": "Vicent Piquer Suria"
    , "email": "vsuria@spire.io"
    }
  ]
, "main" : "./lib/spire.io.js"
, "directories":
  { "docs" : "./docs"
  , "lib" : "./lib"
  , "test" : "./test"
  }
, "dependencies":
  { "shred": ">=0.7.10"
  , "underscore": "1.3.1"
  , "async": "0.1.15"
  }
, "devDependencies":
  { "express": "2.5.0"
  , "browserify": "1.8.3"
  , "http-browserify": "https://github.com/spire-io/http-browserify/tarball/master"
  , "uglify-js": "1.1.1"
  , "noc": "1.0.1"
  , "gitio": "1.0.1"
  , "colors": "0.6.0"
  , "jasmine-node": "1.0.17"
  , "glob": "3.0.1"
  }
, "licenses" :
  [ { "type" : "MIT"
    , "url" : "https://github.com/spire-io/jquery.spire.js/blob/master/README.md"
    }
  ]
}<|MERGE_RESOLUTION|>--- conflicted
+++ resolved
@@ -1,9 +1,5 @@
 { "name": "spire.io.js"
-<<<<<<< HEAD
-, "version": "0.4.7"
-=======
 , "version": "0.4.8"
->>>>>>> f313a6c7
 , "description": "A JS client for spire.io messaging API.  Runs in node and the browser."
 , "keywords": ["messaging", "spire", "spire.io", "browser"]
 , "homepage": "https://github.com/spire-io/spire.io.js"
